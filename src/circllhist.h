--- conflicted
+++ resolved
@@ -221,7 +221,6 @@
 //! \param hist
 //! \param value
 API_EXPORT(uint64_t) hist_approx_count_nearby(const histogram_t *hist, double value);
-<<<<<<< HEAD
 //! Approiximate n Type-1 quantiles of all values stored in the histogram
 //! See Hyndman-Fan, Statistical Computing, 1996, for the definition of Type-1 Quantiles
 //! \param *q_in array of quantiles to comute
@@ -235,14 +234,6 @@
 //! \param *q_out pre-allocated array where results shall be written to
 API_EXPORT(int) hist_approx_quantile7(const histogram_t *, const double *q_in, int nq, double *q_out);
 //! Approiximate n inverse quantiles (ratio below threshold) of all values stored in the histogram
-=======
-//! Approximate n quantiles of all values stored in the histogram
-//! \param *q_in array of quantiles to compute
-//! \param nq length of quantile array
-//! \param *q_out pre-allocated array where results shall be written to
-API_EXPORT(int) hist_approx_quantile(const histogram_t *, const double *q_in, int nq, double *q_out);
-//! Approximate n inverse quantiles (ratio below threshold) of all values stored in the histogram
->>>>>>> e34a2d75
 //! \param *iq_in array of inverse quantiles to compute
 //! \param niq length of inverse quantile array
 //! \param *iq_out pre-allocated array where results shall be written to
